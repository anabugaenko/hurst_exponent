--- conflicted
+++ resolved
@@ -364,7 +364,6 @@
         )
 
     estimators = {
-<<<<<<< HEAD
         "standard (mle)": standard_hurst,
         "standard (OLS)": lambda s: standard_hurst(s, fitting_method="OLS"),
         "standard (least_squares)": lambda s: standard_hurst(
@@ -375,10 +374,7 @@
         "generalised (least_squares)": lambda s: generalized_hurst(
             s, fitting_method="least_squares"
         ),
-=======
-        "standard": standard_hurst,
-        "generalised": generalized_hurst
->>>>>>> c9e1841d
+        "rescaled range": compute_Hc
     }
 
     for estimator_name, estimator_fn in estimators.items():
